--- conflicted
+++ resolved
@@ -173,13 +173,8 @@
         script_file.write('cp $CURRENTDIR/$INPUTFILE .\n\n')
         script_file.write('echo About to run g09 in /net/`'
                           'hostname -s`$SCRATCHDIR\n\n')
-<<<<<<< HEAD
-        script_file.write('{} <$INPUTFILE > $OUTPUTFILE\n\n'.format(
-            g_executable))
-=======
         script_file.write('{} <$INPUTFILE > $OUTPUTFILE'.format(executable))
         script_file.write('\n\n')
->>>>>>> 281469b3
         script_file.write('cp $OUTPUTFILE $CURRENTDIR/.\n\n')
         script_file.write('echo ran in /net/`hostname -s`$SCRATCHDIR\n')
         script_file.write('echo output was copied to $CURRENTDIR\n\n')
